// Copyright (c) .NET Foundation. All rights reserved.
// Licensed under the Apache License, Version 2.0. See License.txt in the project root for license information.

#nullable enable

using System;

namespace Microsoft.AspNetCore.Diagnostics
{
    /// <summary>
    /// A feature containing the path and error of the original request for examination by an exception handler.
    /// </summary>
    public class ExceptionHandlerFeature : IExceptionHandlerPathFeature
    {
<<<<<<< HEAD
        public Exception Error { get; set; } = default!;

        public string Path { get; set; } = default!;
=======
        /// <inheritdoc/>
        public Exception Error { get; set; }

        /// <inheritdoc/>
        public string Path { get; set; }
>>>>>>> a3767eed
    }
}<|MERGE_RESOLUTION|>--- conflicted
+++ resolved
@@ -12,16 +12,10 @@
     /// </summary>
     public class ExceptionHandlerFeature : IExceptionHandlerPathFeature
     {
-<<<<<<< HEAD
+        /// <inheritdoc/>
         public Exception Error { get; set; } = default!;
 
+        /// <inheritdoc/>
         public string Path { get; set; } = default!;
-=======
-        /// <inheritdoc/>
-        public Exception Error { get; set; }
-
-        /// <inheritdoc/>
-        public string Path { get; set; }
->>>>>>> a3767eed
     }
 }