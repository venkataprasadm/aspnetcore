﻿// Copyright (c) .NET Foundation. All rights reserved.
// Licensed under the Apache License, Version 2.0. See License.txt in the project root for license information.

using System;
using System.Collections.Generic;
using System.Diagnostics;
using System.Linq;

namespace Microsoft.CodeAnalysis.Razor.ProjectSystem
{
    // The implementation of project snapshot manager abstracts over the Roslyn Project (WorkspaceProject)
    // and information from the host's underlying project system (HostProject), to provide a unified and
    // immutable view of the underlying project systems.
    //
    // The HostProject support all of the configuration that the Razor SDK exposes via the project system
    // (language version, extensions, named configuration).
    //
    // The WorkspaceProject is needed to support our use of Roslyn Compilations for Tag Helpers and other
    // C# based constructs.
    //
    // The implementation will create a ProjectSnapshot for each HostProject. Put another way, when we
    // see a WorkspaceProject get created, we only care if we already have a HostProject for the same
    // filepath.
    //
    // Our underlying HostProject infrastructure currently does not handle multiple TFMs (project with
    // $(TargetFrameworks), so we just bind to the first WorkspaceProject we see for each HostProject.
    internal class DefaultProjectSnapshotManager : ProjectSnapshotManagerBase
    {
        public override event EventHandler<ProjectChangeEventArgs> Changed;

        private readonly ErrorReporter _errorReporter;
        private readonly ForegroundDispatcher _foregroundDispatcher;
        private readonly ProjectSnapshotChangeTrigger[] _triggers;
        private readonly ProjectSnapshotWorkerQueue _workerQueue;
        private readonly ProjectSnapshotWorker _worker;

        private readonly Dictionary<string, DefaultProjectSnapshot> _projects;

        public DefaultProjectSnapshotManager(
            ForegroundDispatcher foregroundDispatcher,
            ErrorReporter errorReporter,
            ProjectSnapshotWorker worker,
            IEnumerable<ProjectSnapshotChangeTrigger> triggers,
            Workspace workspace)
        {
            if (foregroundDispatcher == null)
            {
                throw new ArgumentNullException(nameof(foregroundDispatcher));
            }

            if (errorReporter == null)
            {
                throw new ArgumentNullException(nameof(errorReporter));
            }

            if (worker == null)
            {
                throw new ArgumentNullException(nameof(worker));
            }

            if (triggers == null)
            {
                throw new ArgumentNullException(nameof(triggers));
            }

            if (workspace == null)
            {
                throw new ArgumentNullException(nameof(workspace));
            }

            _foregroundDispatcher = foregroundDispatcher;
            _errorReporter = errorReporter;
            _worker = worker;
            _triggers = triggers.ToArray();
            Workspace = workspace;

            _projects = new Dictionary<string, DefaultProjectSnapshot>(FilePathComparer.Instance);

            _workerQueue = new ProjectSnapshotWorkerQueue(_foregroundDispatcher, this, worker);

            for (var i = 0; i < _triggers.Length; i++)
            {
                _triggers[i].Initialize(this);
            }
        }

        public override IReadOnlyList<ProjectSnapshot> Projects
        {
            get
            {
                _foregroundDispatcher.AssertForegroundThread();
                return _projects.Values.ToArray();
            }
        }

        public override Workspace Workspace { get; }

        public override void ProjectUpdated(ProjectSnapshotUpdateContext update)
        {
            if (update == null)
            {
                throw new ArgumentNullException(nameof(update));
            }

            _foregroundDispatcher.AssertForegroundThread();
            
            if (_projects.TryGetValue(update.WorkspaceProject.FilePath, out var original))
            {
                if (!original.IsInitialized)
                {
                    // If the project has been uninitialized, just ignore the update. 
                    return;
                }

                // This is an update to the project's computed values, so everything should be overwritten
                var snapshot = original.WithComputedUpdate(update);
                _projects[update.WorkspaceProject.FilePath] = snapshot;

                if (snapshot.IsDirty)
                {
                    // It's possible that the snapshot can still be dirty if we got a project update while computing state in
                    // the background. We need to trigger the background work to asynchronously compute the effect of the updates.
                    NotifyBackgroundWorker(snapshot.CreateUpdateContext());
                }

                // Now we need to know if the changes that we applied are significant. If that's the case then 
                // we need to notify listeners.
                if (snapshot.HasConfigurationChanged(original))
                {
                    NotifyListeners(new ProjectChangeEventArgs(snapshot, ProjectChangeKind.Changed));
                }
            }
        }

        public override void HostProjectAdded(HostProject hostProject)
        {
            if (hostProject == null)
            {
                throw new ArgumentNullException(nameof(hostProject));
            }

            _foregroundDispatcher.AssertForegroundThread();

            // We don't expect to see a HostProject initialized multiple times for the same path. Just ignore it.
            if (_projects.ContainsKey(hostProject.FilePath))
            {
                return;
            }

            // It's possible that Workspace has already created a project for this, but it's not deterministic
            // So if possible find a WorkspaceProject.
            var workspaceProject = GetWorkspaceProject(hostProject.FilePath);

            var snapshot = new DefaultProjectSnapshot(hostProject, workspaceProject);
            _projects[hostProject.FilePath] = snapshot;

            if (snapshot.IsInitialized && snapshot.IsDirty)
            {
                // Start computing background state if the project is fully initialized.
                NotifyBackgroundWorker(snapshot.CreateUpdateContext());
            }

            // We need to notify listeners about every project add.
            NotifyListeners(new ProjectChangeEventArgs(snapshot, ProjectChangeKind.Added));
        }

        public override void HostProjectChanged(HostProject hostProject)
        {
            if (hostProject == null)
            {
                throw new ArgumentNullException(nameof(hostProject));
            }

            _foregroundDispatcher.AssertForegroundThread();

            if (_projects.TryGetValue(hostProject.FilePath, out var original))
            {
                // Doing an update to the project should keep computed values, but mark the project as dirty if the
                // underlying project is newer.
                var snapshot = original.WithHostProject(hostProject);
                _projects[hostProject.FilePath] = snapshot;

                if (snapshot.IsInitialized && snapshot.IsDirty)
                {
                    // Start computing background state if the project is fully initialized.
                    NotifyBackgroundWorker(snapshot.CreateUpdateContext());
                }

                // Notify listeners right away because if the HostProject changes then it's likely that the Razor
                // configuration changed.
                NotifyListeners(new ProjectChangeEventArgs(snapshot, ProjectChangeKind.Changed));
            }
        }

        public override void HostProjectRemoved(HostProject hostProject)
        {
            if (hostProject == null)
            {
                throw new ArgumentNullException(nameof(hostProject));
            }

            _foregroundDispatcher.AssertForegroundThread();

            if (_projects.TryGetValue(hostProject.FilePath, out var snapshot))
            {
                _projects.Remove(hostProject.FilePath);

                // We need to notify listeners about every project removal.
                NotifyListeners(new ProjectChangeEventArgs(snapshot, ProjectChangeKind.Removed));
            }
        }

        public override void WorkspaceProjectAdded(Project workspaceProject)
        {
            if (workspaceProject == null)
            {
                throw new ArgumentNullException(nameof(workspaceProject));
            }

            _foregroundDispatcher.AssertForegroundThread();

            if (!IsSupportedWorkspaceProject(workspaceProject))
            {
                return;
            }

            // The WorkspaceProject initialization never triggers a "Project Add" from out point of view, we
            // only care if the new WorkspaceProject matches an existing HostProject.
            if (_projects.TryGetValue(workspaceProject.FilePath, out var original))
            {
                // If this is a multi-targeting project then we are only interested in a single workspace project. If we already
                // found one in the past just ignore this one.
                if (original.WorkspaceProject == null)
                {
                    var snapshot = original.WithWorkspaceProject(workspaceProject);
                    _projects[workspaceProject.FilePath] = snapshot;

                    if (snapshot.IsInitialized && snapshot.IsDirty)
                    {
                        // We don't need to notify listeners yet because we don't have any **new** computed state. 
                        //
                        // However we do need to trigger the background work to asynchronously compute the effect of the updates.
                        NotifyBackgroundWorker(snapshot.CreateUpdateContext());
                    }

                    // Notify listeners right away since WorkspaceProject was just added, the project is now initialized.
                    NotifyListeners(new ProjectChangeEventArgs(snapshot, ProjectChangeKind.Changed));
                }
            }
        }

        public override void WorkspaceProjectChanged(Project workspaceProject)
        {
            if (workspaceProject == null)
            {
                throw new ArgumentNullException(nameof(workspaceProject));
            }

            _foregroundDispatcher.AssertForegroundThread();

            if (!IsSupportedWorkspaceProject(workspaceProject))
            {
                return;
            }

            // We also need to check the projectId here. If this is a multi-targeting project then we are only interested
            // in a single workspace project. Just use the one that showed up first.
            if (_projects.TryGetValue(workspaceProject.FilePath, out var original) &&
                (original.WorkspaceProject == null ||
                original.WorkspaceProject.Id == workspaceProject.Id))
            {
                // Doing an update to the project should keep computed values, but mark the project as dirty if the
                // underlying project is newer.
                var snapshot = original.WithWorkspaceProject(workspaceProject);
                _projects[workspaceProject.FilePath] = snapshot;

                if (snapshot.IsInitialized && snapshot.IsDirty)
                {
                    // We don't need to notify listeners yet because we don't have any **new** computed state. However we do 
                    // need to trigger the background work to asynchronously compute the effect of the updates.
                    NotifyBackgroundWorker(snapshot.CreateUpdateContext());
                }
            }
        }

        public override void WorkspaceProjectRemoved(Project workspaceProject)
        {
            if (workspaceProject == null)
            {
                throw new ArgumentNullException(nameof(workspaceProject));
            }

            _foregroundDispatcher.AssertForegroundThread();

            if (!IsSupportedWorkspaceProject(workspaceProject))
            {
                return;
            }

            if (_projects.TryGetValue(workspaceProject.FilePath, out var original))
            {
                // We also need to check the projectId here. If this is a multi-targeting project then we are only interested
                // in a single workspace project. Make sure the WorkspaceProject we're using is the one that's being removed.
                if (original.WorkspaceProject?.Id != workspaceProject.Id)
                {
                    return;
                }


                DefaultProjectSnapshot snapshot;

                // So if the WorkspaceProject got removed, we should double check to make sure that there aren't others
                // hanging around. This could happen if a project is multi-targeting and one of the TFMs is removed.
                var otherWorkspaceProject = GetWorkspaceProject(workspaceProject.FilePath);
                if (otherWorkspaceProject != null && otherWorkspaceProject.Id != workspaceProject.Id)
                {
                    // OK there's another WorkspaceProject, use that.
                    //
                    // Doing an update to the project should keep computed values, but mark the project as dirty if the
                    // underlying project is newer.
                    snapshot = original.WithWorkspaceProject(otherWorkspaceProject);
                    _projects[workspaceProject.FilePath] = snapshot;

                    if (snapshot.IsInitialized && snapshot.IsDirty)
                    {
                        // We don't need to notify listeners yet because we don't have any **new** computed state. However we do 
                        // need to trigger the background work to asynchronously compute the effect of the updates.
                        NotifyBackgroundWorker(snapshot.CreateUpdateContext());
                    }

                    // Notify listeners of a change because it's a different WorkspaceProject.
                    NotifyListeners(new ProjectChangeEventArgs(snapshot, ProjectChangeKind.Changed));

                    return;
                }

<<<<<<< HEAD
                if (snapshot.HaveTagHelpersChanged(original))
                {
                    NotifyListeners(new ProjectChangeEventArgs(snapshot, ProjectChangeKind.TagHelpersChanged));
                }
=======
                snapshot = original.RemoveWorkspaceProject();
                _projects[workspaceProject.FilePath] = snapshot;

                // Notify listeners of a change because we've removed computed state.
                NotifyListeners(new ProjectChangeEventArgs(snapshot, ProjectChangeKind.Changed));
>>>>>>> 92c511b2
            }
        }

        public override void ReportError(Exception exception)
        {
            if (exception == null)
            {
                throw new ArgumentNullException(nameof(exception));
            }

            _errorReporter.ReportError(exception);
        }

        public override void ReportError(Exception exception, ProjectSnapshot project)
        {
            if (exception == null)
            {
                throw new ArgumentNullException(nameof(exception));
            }

            _errorReporter.ReportError(exception, project);
        }

        public override void ReportError(Exception exception, HostProject hostProject)
        {
            if (exception == null)
            {
                throw new ArgumentNullException(nameof(exception));
            }

            var project = hostProject?.FilePath == null ? null : this.GetProjectWithFilePath(hostProject.FilePath);
            _errorReporter.ReportError(exception, project);
        }

        public override void ReportError(Exception exception, Project workspaceProject)
        {
            if (exception == null)
            {
                throw new ArgumentNullException(nameof(exception));
            }
            
            _errorReporter.ReportError(exception, workspaceProject);
        }

        // We're only interested in CSharp projects that have a FilePath. We rely on the FilePath to
        // unify the Workspace Project with our HostProject concept.
        private bool IsSupportedWorkspaceProject(Project workspaceProject) => workspaceProject.Language == LanguageNames.CSharp && workspaceProject.FilePath != null;

        private Project GetWorkspaceProject(string filePath)
        {
            var solution = Workspace.CurrentSolution;
            if (solution == null)
            {
                return null;
            }

            foreach (var workspaceProject in solution.Projects)
            {
                if (IsSupportedWorkspaceProject(workspaceProject) &&
                    FilePathComparer.Instance.Equals(filePath, workspaceProject.FilePath))
                {
                    // We don't try to handle mulitple TFMs anwhere in Razor, just take the first WorkspaceProject that is a match. 
                    return workspaceProject;
                }
            }

            return null;
        }

        // virtual so it can be overridden in tests
        protected virtual void NotifyBackgroundWorker(ProjectSnapshotUpdateContext context)
        {
            _foregroundDispatcher.AssertForegroundThread();
            
            _workerQueue.Enqueue(context);
        }

        // virtual so it can be overridden in tests
        protected virtual void NotifyListeners(ProjectChangeEventArgs e)
        {
            _foregroundDispatcher.AssertForegroundThread();

            var handler = Changed;
            if (handler != null)
            {
                handler(this, e);
            }
        }
    }
}<|MERGE_RESOLUTION|>--- conflicted
+++ resolved
@@ -3,7 +3,6 @@
 
 using System;
 using System.Collections.Generic;
-using System.Diagnostics;
 using System.Linq;
 
 namespace Microsoft.CodeAnalysis.Razor.ProjectSystem
@@ -103,7 +102,7 @@
             }
 
             _foregroundDispatcher.AssertForegroundThread();
-            
+
             if (_projects.TryGetValue(update.WorkspaceProject.FilePath, out var original))
             {
                 if (!original.IsInitialized)
@@ -122,12 +121,10 @@
                     // the background. We need to trigger the background work to asynchronously compute the effect of the updates.
                     NotifyBackgroundWorker(snapshot.CreateUpdateContext());
                 }
-
-                // Now we need to know if the changes that we applied are significant. If that's the case then 
-                // we need to notify listeners.
-                if (snapshot.HasConfigurationChanged(original))
-                {
-                    NotifyListeners(new ProjectChangeEventArgs(snapshot, ProjectChangeKind.Changed));
+                
+                if (!object.Equals(snapshot.ComputedVersion, original.ComputedVersion))
+                {
+                    NotifyListeners(new ProjectChangeEventArgs(snapshot, ProjectChangeKind.TagHelpersChanged));
                 }
             }
         }
@@ -207,6 +204,27 @@
 
                 // We need to notify listeners about every project removal.
                 NotifyListeners(new ProjectChangeEventArgs(snapshot, ProjectChangeKind.Removed));
+            }
+        }
+
+        public override void HostProjectBuildComplete(HostProject hostProject)
+        {
+            if (hostProject == null)
+            {
+                throw new ArgumentNullException(nameof(hostProject));
+            }
+
+            _foregroundDispatcher.AssertForegroundThread();
+
+            if (_projects.TryGetValue(hostProject.FilePath, out var original))
+            {
+                // Doing an update to the project should keep computed values, but mark the project as dirty if the
+                // underlying project is newer.
+                var snapshot = original.WithHostProject(hostProject);
+                _projects[hostProject.FilePath] = snapshot;
+
+                // Notify the background worker so it can trigger tag helper discovery.
+                NotifyBackgroundWorker(snapshot.CreateUpdateContext());
             }
         }
 
@@ -280,6 +298,11 @@
                     // need to trigger the background work to asynchronously compute the effect of the updates.
                     NotifyBackgroundWorker(snapshot.CreateUpdateContext());
                 }
+
+                if (snapshot.HaveTagHelpersChanged(original))
+                {
+                    NotifyListeners(new ProjectChangeEventArgs(snapshot, ProjectChangeKind.TagHelpersChanged));
+                }
             }
         }
 
@@ -305,7 +328,6 @@
                 {
                     return;
                 }
-
 
                 DefaultProjectSnapshot snapshot;
 
@@ -334,18 +356,11 @@
                     return;
                 }
 
-<<<<<<< HEAD
-                if (snapshot.HaveTagHelpersChanged(original))
-                {
-                    NotifyListeners(new ProjectChangeEventArgs(snapshot, ProjectChangeKind.TagHelpersChanged));
-                }
-=======
                 snapshot = original.RemoveWorkspaceProject();
                 _projects[workspaceProject.FilePath] = snapshot;
 
                 // Notify listeners of a change because we've removed computed state.
                 NotifyListeners(new ProjectChangeEventArgs(snapshot, ProjectChangeKind.Changed));
->>>>>>> 92c511b2
             }
         }
 
@@ -386,7 +401,7 @@
             {
                 throw new ArgumentNullException(nameof(exception));
             }
-            
+
             _errorReporter.ReportError(exception, workspaceProject);
         }
 
@@ -419,7 +434,7 @@
         protected virtual void NotifyBackgroundWorker(ProjectSnapshotUpdateContext context)
         {
             _foregroundDispatcher.AssertForegroundThread();
-            
+
             _workerQueue.Enqueue(context);
         }
 
