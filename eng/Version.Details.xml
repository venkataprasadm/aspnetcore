<?xml version="1.0" encoding="utf-8"?>
<!--

  This file is used by automation to update Versions.props and may be used for other purposes, such as
  static analysis to determine the repo dependency graph.  It should only be modified manually when adding
  or removing dependencies. Updating versions should be done using the `darc` command line tool.

  See https://github.com/dotnet/arcade/blob/master/Documentation/Darc.md for instructions on using darc.
-->
<Dependencies>
  <ProductDependencies>
    <Dependency Name="Microsoft.AspNetCore.Blazor.Mono" Version="3.1.0-preview4.19578.1">
      <Uri>https://github.com/aspnet/Blazor</Uri>
      <Sha>9ff01af4257317a90b64959fe1c87aef3da4a36f</Sha>
    </Dependency>
    <Dependency Name="Microsoft.AspNetCore.Razor.Language" Version="5.0.0-alpha.1.19605.8">
      <Uri>https://github.com/aspnet/AspNetCore-Tooling</Uri>
      <Sha>01fd4a346bb4f1b5dc3854f187fa3d64474dc127</Sha>
    </Dependency>
    <Dependency Name="Microsoft.AspNetCore.Mvc.Razor.Extensions" Version="5.0.0-alpha.1.19605.8">
      <Uri>https://github.com/aspnet/AspNetCore-Tooling</Uri>
      <Sha>01fd4a346bb4f1b5dc3854f187fa3d64474dc127</Sha>
    </Dependency>
    <Dependency Name="Microsoft.CodeAnalysis.Razor" Version="5.0.0-alpha.1.19605.8">
      <Uri>https://github.com/aspnet/AspNetCore-Tooling</Uri>
      <Sha>01fd4a346bb4f1b5dc3854f187fa3d64474dc127</Sha>
    </Dependency>
    <Dependency Name="Microsoft.NET.Sdk.Razor" Version="5.0.0-alpha.1.19605.8">
      <Uri>https://github.com/aspnet/AspNetCore-Tooling</Uri>
      <Sha>01fd4a346bb4f1b5dc3854f187fa3d64474dc127</Sha>
    </Dependency>
    <Dependency Name="dotnet-ef" Version="5.0.0-alpha.1.19602.5">
      <Uri>https://github.com/aspnet/EntityFrameworkCore</Uri>
      <Sha>e37a6be067ab62da7fe9b33b93faaa90ed829237</Sha>
    </Dependency>
    <Dependency Name="Microsoft.EntityFrameworkCore.InMemory" Version="5.0.0-alpha.1.19602.5">
      <Uri>https://github.com/aspnet/EntityFrameworkCore</Uri>
      <Sha>e37a6be067ab62da7fe9b33b93faaa90ed829237</Sha>
    </Dependency>
    <Dependency Name="Microsoft.EntityFrameworkCore.Relational" Version="5.0.0-alpha.1.19602.5">
      <Uri>https://github.com/aspnet/EntityFrameworkCore</Uri>
      <Sha>e37a6be067ab62da7fe9b33b93faaa90ed829237</Sha>
    </Dependency>
    <Dependency Name="Microsoft.EntityFrameworkCore.Sqlite" Version="5.0.0-alpha.1.19602.5">
      <Uri>https://github.com/aspnet/EntityFrameworkCore</Uri>
      <Sha>e37a6be067ab62da7fe9b33b93faaa90ed829237</Sha>
    </Dependency>
    <Dependency Name="Microsoft.EntityFrameworkCore.SqlServer" Version="5.0.0-alpha.1.19602.5">
      <Uri>https://github.com/aspnet/EntityFrameworkCore</Uri>
      <Sha>e37a6be067ab62da7fe9b33b93faaa90ed829237</Sha>
    </Dependency>
    <Dependency Name="Microsoft.EntityFrameworkCore.Tools" Version="5.0.0-alpha.1.19602.5">
      <Uri>https://github.com/aspnet/EntityFrameworkCore</Uri>
      <Sha>e37a6be067ab62da7fe9b33b93faaa90ed829237</Sha>
    </Dependency>
    <Dependency Name="Microsoft.EntityFrameworkCore" Version="5.0.0-alpha.1.19602.5">
      <Uri>https://github.com/aspnet/EntityFrameworkCore</Uri>
      <Sha>e37a6be067ab62da7fe9b33b93faaa90ed829237</Sha>
    </Dependency>
    <Dependency Name="Microsoft.AspNetCore.Analyzer.Testing" Version="5.0.0-alpha1.19605.6" CoherentParentDependency="Microsoft.AspNetCore.Razor.Language">
      <Uri>https://github.com/aspnet/Extensions</Uri>
      <Sha>24da37b2331533e5626b99850c6c2b5256e0ecd9</Sha>
    </Dependency>
    <Dependency Name="Microsoft.AspNetCore.BenchmarkRunner.Sources" Version="5.0.0-alpha1.19605.6" CoherentParentDependency="Microsoft.AspNetCore.Razor.Language">
      <Uri>https://github.com/aspnet/Extensions</Uri>
      <Sha>24da37b2331533e5626b99850c6c2b5256e0ecd9</Sha>
    </Dependency>
    <Dependency Name="Microsoft.Extensions.ActivatorUtilities.Sources" Version="5.0.0-alpha1.19605.6" CoherentParentDependency="Microsoft.AspNetCore.Razor.Language">
      <Uri>https://github.com/aspnet/Extensions</Uri>
      <Sha>24da37b2331533e5626b99850c6c2b5256e0ecd9</Sha>
    </Dependency>
    <Dependency Name="Microsoft.Extensions.Caching.Abstractions" Version="5.0.0-alpha1.19605.6" CoherentParentDependency="Microsoft.AspNetCore.Razor.Language">
      <Uri>https://github.com/aspnet/Extensions</Uri>
      <Sha>24da37b2331533e5626b99850c6c2b5256e0ecd9</Sha>
    </Dependency>
    <Dependency Name="Microsoft.Extensions.Caching.Memory" Version="5.0.0-alpha1.19605.6" CoherentParentDependency="Microsoft.AspNetCore.Razor.Language">
      <Uri>https://github.com/aspnet/Extensions</Uri>
      <Sha>24da37b2331533e5626b99850c6c2b5256e0ecd9</Sha>
    </Dependency>
    <Dependency Name="Microsoft.Extensions.Caching.SqlServer" Version="5.0.0-alpha1.19605.6" CoherentParentDependency="Microsoft.AspNetCore.Razor.Language">
      <Uri>https://github.com/aspnet/Extensions</Uri>
      <Sha>24da37b2331533e5626b99850c6c2b5256e0ecd9</Sha>
    </Dependency>
    <Dependency Name="Microsoft.Extensions.Caching.StackExchangeRedis" Version="5.0.0-alpha1.19605.6" CoherentParentDependency="Microsoft.AspNetCore.Razor.Language">
      <Uri>https://github.com/aspnet/Extensions</Uri>
      <Sha>24da37b2331533e5626b99850c6c2b5256e0ecd9</Sha>
    </Dependency>
    <Dependency Name="Microsoft.Extensions.CommandLineUtils.Sources" Version="5.0.0-alpha1.19605.6" CoherentParentDependency="Microsoft.AspNetCore.Razor.Language">
      <Uri>https://github.com/aspnet/Extensions</Uri>
      <Sha>24da37b2331533e5626b99850c6c2b5256e0ecd9</Sha>
    </Dependency>
    <Dependency Name="Microsoft.Extensions.Configuration.Abstractions" Version="5.0.0-alpha1.19605.6" CoherentParentDependency="Microsoft.AspNetCore.Razor.Language">
      <Uri>https://github.com/aspnet/Extensions</Uri>
      <Sha>24da37b2331533e5626b99850c6c2b5256e0ecd9</Sha>
    </Dependency>
    <Dependency Name="Microsoft.Extensions.Configuration.AzureKeyVault" Version="5.0.0-alpha1.19605.6" CoherentParentDependency="Microsoft.AspNetCore.Razor.Language">
      <Uri>https://github.com/aspnet/Extensions</Uri>
      <Sha>24da37b2331533e5626b99850c6c2b5256e0ecd9</Sha>
    </Dependency>
    <Dependency Name="Microsoft.Extensions.Configuration.Binder" Version="5.0.0-alpha1.19605.6" CoherentParentDependency="Microsoft.AspNetCore.Razor.Language">
      <Uri>https://github.com/aspnet/Extensions</Uri>
      <Sha>24da37b2331533e5626b99850c6c2b5256e0ecd9</Sha>
    </Dependency>
    <Dependency Name="Microsoft.Extensions.Configuration.CommandLine" Version="5.0.0-alpha1.19605.6" CoherentParentDependency="Microsoft.AspNetCore.Razor.Language">
      <Uri>https://github.com/aspnet/Extensions</Uri>
      <Sha>24da37b2331533e5626b99850c6c2b5256e0ecd9</Sha>
    </Dependency>
    <Dependency Name="Microsoft.Extensions.Configuration.EnvironmentVariables" Version="5.0.0-alpha1.19605.6" CoherentParentDependency="Microsoft.AspNetCore.Razor.Language">
      <Uri>https://github.com/aspnet/Extensions</Uri>
      <Sha>24da37b2331533e5626b99850c6c2b5256e0ecd9</Sha>
    </Dependency>
    <Dependency Name="Microsoft.Extensions.Configuration.FileExtensions" Version="5.0.0-alpha1.19605.6" CoherentParentDependency="Microsoft.AspNetCore.Razor.Language">
      <Uri>https://github.com/aspnet/Extensions</Uri>
      <Sha>24da37b2331533e5626b99850c6c2b5256e0ecd9</Sha>
    </Dependency>
    <Dependency Name="Microsoft.Extensions.Configuration.Ini" Version="5.0.0-alpha1.19605.6" CoherentParentDependency="Microsoft.AspNetCore.Razor.Language">
      <Uri>https://github.com/aspnet/Extensions</Uri>
      <Sha>24da37b2331533e5626b99850c6c2b5256e0ecd9</Sha>
    </Dependency>
    <Dependency Name="Microsoft.Extensions.Configuration.Json" Version="5.0.0-alpha1.19605.6" CoherentParentDependency="Microsoft.AspNetCore.Razor.Language">
      <Uri>https://github.com/aspnet/Extensions</Uri>
      <Sha>24da37b2331533e5626b99850c6c2b5256e0ecd9</Sha>
    </Dependency>
    <Dependency Name="Microsoft.Extensions.Configuration.KeyPerFile" Version="5.0.0-alpha1.19605.6" CoherentParentDependency="Microsoft.AspNetCore.Razor.Language">
      <Uri>https://github.com/aspnet/Extensions</Uri>
      <Sha>24da37b2331533e5626b99850c6c2b5256e0ecd9</Sha>
    </Dependency>
    <Dependency Name="Microsoft.Extensions.Configuration.UserSecrets" Version="5.0.0-alpha1.19605.6" CoherentParentDependency="Microsoft.AspNetCore.Razor.Language">
      <Uri>https://github.com/aspnet/Extensions</Uri>
      <Sha>24da37b2331533e5626b99850c6c2b5256e0ecd9</Sha>
    </Dependency>
    <Dependency Name="Microsoft.Extensions.Configuration.Xml" Version="5.0.0-alpha1.19605.6" CoherentParentDependency="Microsoft.AspNetCore.Razor.Language">
      <Uri>https://github.com/aspnet/Extensions</Uri>
      <Sha>24da37b2331533e5626b99850c6c2b5256e0ecd9</Sha>
    </Dependency>
    <Dependency Name="Microsoft.Extensions.Configuration" Version="5.0.0-alpha1.19605.6" CoherentParentDependency="Microsoft.AspNetCore.Razor.Language">
      <Uri>https://github.com/aspnet/Extensions</Uri>
      <Sha>24da37b2331533e5626b99850c6c2b5256e0ecd9</Sha>
    </Dependency>
    <Dependency Name="Microsoft.Extensions.DependencyInjection.Abstractions" Version="5.0.0-alpha1.19605.6" CoherentParentDependency="Microsoft.AspNetCore.Razor.Language">
      <Uri>https://github.com/aspnet/Extensions</Uri>
      <Sha>24da37b2331533e5626b99850c6c2b5256e0ecd9</Sha>
    </Dependency>
    <Dependency Name="Microsoft.Extensions.DependencyInjection" Version="5.0.0-alpha1.19605.6" CoherentParentDependency="Microsoft.AspNetCore.Razor.Language">
      <Uri>https://github.com/aspnet/Extensions</Uri>
      <Sha>24da37b2331533e5626b99850c6c2b5256e0ecd9</Sha>
    </Dependency>
    <Dependency Name="Microsoft.Extensions.DiagnosticAdapter" Version="5.0.0-alpha1.19605.6" CoherentParentDependency="Microsoft.AspNetCore.Razor.Language">
      <Uri>https://github.com/aspnet/Extensions</Uri>
      <Sha>24da37b2331533e5626b99850c6c2b5256e0ecd9</Sha>
    </Dependency>
    <Dependency Name="Microsoft.Extensions.Diagnostics.HealthChecks.Abstractions" Version="5.0.0-alpha1.19605.6" CoherentParentDependency="Microsoft.AspNetCore.Razor.Language">
      <Uri>https://github.com/aspnet/Extensions</Uri>
      <Sha>24da37b2331533e5626b99850c6c2b5256e0ecd9</Sha>
    </Dependency>
    <Dependency Name="Microsoft.Extensions.Diagnostics.HealthChecks" Version="5.0.0-alpha1.19605.6" CoherentParentDependency="Microsoft.AspNetCore.Razor.Language">
      <Uri>https://github.com/aspnet/Extensions</Uri>
      <Sha>24da37b2331533e5626b99850c6c2b5256e0ecd9</Sha>
    </Dependency>
    <Dependency Name="Microsoft.Extensions.FileProviders.Abstractions" Version="5.0.0-alpha1.19605.6" CoherentParentDependency="Microsoft.AspNetCore.Razor.Language">
      <Uri>https://github.com/aspnet/Extensions</Uri>
      <Sha>24da37b2331533e5626b99850c6c2b5256e0ecd9</Sha>
    </Dependency>
    <Dependency Name="Microsoft.Extensions.FileProviders.Composite" Version="5.0.0-alpha1.19605.6" CoherentParentDependency="Microsoft.AspNetCore.Razor.Language">
      <Uri>https://github.com/aspnet/Extensions</Uri>
      <Sha>24da37b2331533e5626b99850c6c2b5256e0ecd9</Sha>
    </Dependency>
    <Dependency Name="Microsoft.Extensions.FileProviders.Embedded" Version="5.0.0-alpha1.19605.6" CoherentParentDependency="Microsoft.AspNetCore.Razor.Language">
      <Uri>https://github.com/aspnet/Extensions</Uri>
      <Sha>24da37b2331533e5626b99850c6c2b5256e0ecd9</Sha>
    </Dependency>
    <Dependency Name="Microsoft.Extensions.FileProviders.Physical" Version="5.0.0-alpha1.19605.6" CoherentParentDependency="Microsoft.AspNetCore.Razor.Language">
      <Uri>https://github.com/aspnet/Extensions</Uri>
      <Sha>24da37b2331533e5626b99850c6c2b5256e0ecd9</Sha>
    </Dependency>
    <Dependency Name="Microsoft.Extensions.FileSystemGlobbing" Version="5.0.0-alpha1.19605.6" CoherentParentDependency="Microsoft.AspNetCore.Razor.Language">
      <Uri>https://github.com/aspnet/Extensions</Uri>
      <Sha>24da37b2331533e5626b99850c6c2b5256e0ecd9</Sha>
    </Dependency>
    <Dependency Name="Microsoft.Extensions.HashCodeCombiner.Sources" Version="5.0.0-alpha1.19605.6" CoherentParentDependency="Microsoft.AspNetCore.Razor.Language">
      <Uri>https://github.com/aspnet/Extensions</Uri>
      <Sha>24da37b2331533e5626b99850c6c2b5256e0ecd9</Sha>
    </Dependency>
    <Dependency Name="Microsoft.Extensions.Hosting.Abstractions" Version="5.0.0-alpha1.19605.6" CoherentParentDependency="Microsoft.AspNetCore.Razor.Language">
      <Uri>https://github.com/aspnet/Extensions</Uri>
      <Sha>24da37b2331533e5626b99850c6c2b5256e0ecd9</Sha>
    </Dependency>
    <Dependency Name="Microsoft.Extensions.Hosting" Version="5.0.0-alpha1.19605.6" CoherentParentDependency="Microsoft.AspNetCore.Razor.Language">
      <Uri>https://github.com/aspnet/Extensions</Uri>
      <Sha>24da37b2331533e5626b99850c6c2b5256e0ecd9</Sha>
    </Dependency>
    <Dependency Name="Microsoft.Extensions.HostFactoryResolver.Sources" Version="5.0.0-alpha1.19605.6" CoherentParentDependency="Microsoft.AspNetCore.Razor.Language">
      <Uri>https://github.com/aspnet/Extensions</Uri>
      <Sha>24da37b2331533e5626b99850c6c2b5256e0ecd9</Sha>
    </Dependency>
    <Dependency Name="Microsoft.Extensions.Http" Version="5.0.0-alpha1.19605.6" CoherentParentDependency="Microsoft.AspNetCore.Razor.Language">
      <Uri>https://github.com/aspnet/Extensions</Uri>
      <Sha>24da37b2331533e5626b99850c6c2b5256e0ecd9</Sha>
    </Dependency>
    <Dependency Name="Microsoft.Extensions.Localization.Abstractions" Version="5.0.0-alpha1.19605.6" CoherentParentDependency="Microsoft.AspNetCore.Razor.Language">
      <Uri>https://github.com/aspnet/Extensions</Uri>
      <Sha>24da37b2331533e5626b99850c6c2b5256e0ecd9</Sha>
    </Dependency>
    <Dependency Name="Microsoft.Extensions.Localization" Version="5.0.0-alpha1.19605.6" CoherentParentDependency="Microsoft.AspNetCore.Razor.Language">
      <Uri>https://github.com/aspnet/Extensions</Uri>
      <Sha>24da37b2331533e5626b99850c6c2b5256e0ecd9</Sha>
    </Dependency>
    <Dependency Name="Microsoft.Extensions.Logging.Abstractions" Version="5.0.0-alpha1.19605.6" CoherentParentDependency="Microsoft.AspNetCore.Razor.Language">
      <Uri>https://github.com/aspnet/Extensions</Uri>
      <Sha>24da37b2331533e5626b99850c6c2b5256e0ecd9</Sha>
    </Dependency>
    <Dependency Name="Microsoft.Extensions.Logging.AzureAppServices" Version="5.0.0-alpha1.19605.6" CoherentParentDependency="Microsoft.AspNetCore.Razor.Language">
      <Uri>https://github.com/aspnet/Extensions</Uri>
      <Sha>24da37b2331533e5626b99850c6c2b5256e0ecd9</Sha>
    </Dependency>
    <Dependency Name="Microsoft.Extensions.Logging.Configuration" Version="5.0.0-alpha1.19605.6" CoherentParentDependency="Microsoft.AspNetCore.Razor.Language">
      <Uri>https://github.com/aspnet/Extensions</Uri>
      <Sha>24da37b2331533e5626b99850c6c2b5256e0ecd9</Sha>
    </Dependency>
    <Dependency Name="Microsoft.Extensions.Logging.Console" Version="5.0.0-alpha1.19605.6" CoherentParentDependency="Microsoft.AspNetCore.Razor.Language">
      <Uri>https://github.com/aspnet/Extensions</Uri>
      <Sha>24da37b2331533e5626b99850c6c2b5256e0ecd9</Sha>
    </Dependency>
    <Dependency Name="Microsoft.Extensions.Logging.Debug" Version="5.0.0-alpha1.19605.6" CoherentParentDependency="Microsoft.AspNetCore.Razor.Language">
      <Uri>https://github.com/aspnet/Extensions</Uri>
      <Sha>24da37b2331533e5626b99850c6c2b5256e0ecd9</Sha>
    </Dependency>
    <Dependency Name="Microsoft.Extensions.Logging.EventSource" Version="5.0.0-alpha1.19605.6" CoherentParentDependency="Microsoft.AspNetCore.Razor.Language">
      <Uri>https://github.com/aspnet/Extensions</Uri>
      <Sha>24da37b2331533e5626b99850c6c2b5256e0ecd9</Sha>
    </Dependency>
    <Dependency Name="Microsoft.Extensions.Logging.EventLog" Version="5.0.0-alpha1.19605.6" CoherentParentDependency="Microsoft.AspNetCore.Razor.Language">
      <Uri>https://github.com/aspnet/Extensions</Uri>
      <Sha>24da37b2331533e5626b99850c6c2b5256e0ecd9</Sha>
    </Dependency>
    <Dependency Name="Microsoft.Extensions.Logging.TraceSource" Version="5.0.0-alpha1.19605.6" CoherentParentDependency="Microsoft.AspNetCore.Razor.Language">
      <Uri>https://github.com/aspnet/Extensions</Uri>
      <Sha>24da37b2331533e5626b99850c6c2b5256e0ecd9</Sha>
    </Dependency>
    <Dependency Name="Microsoft.Extensions.Logging.Testing" Version="5.0.0-alpha1.19605.6" CoherentParentDependency="Microsoft.AspNetCore.Razor.Language">
      <Uri>https://github.com/aspnet/Extensions</Uri>
      <Sha>24da37b2331533e5626b99850c6c2b5256e0ecd9</Sha>
    </Dependency>
    <Dependency Name="Microsoft.Extensions.Logging" Version="5.0.0-alpha1.19605.6" CoherentParentDependency="Microsoft.AspNetCore.Razor.Language">
      <Uri>https://github.com/aspnet/Extensions</Uri>
      <Sha>24da37b2331533e5626b99850c6c2b5256e0ecd9</Sha>
    </Dependency>
    <Dependency Name="Microsoft.Extensions.ObjectPool" Version="5.0.0-alpha1.19605.6" CoherentParentDependency="Microsoft.AspNetCore.Razor.Language">
      <Uri>https://github.com/aspnet/Extensions</Uri>
      <Sha>24da37b2331533e5626b99850c6c2b5256e0ecd9</Sha>
    </Dependency>
    <Dependency Name="Microsoft.Extensions.Options.ConfigurationExtensions" Version="5.0.0-alpha1.19605.6" CoherentParentDependency="Microsoft.AspNetCore.Razor.Language">
      <Uri>https://github.com/aspnet/Extensions</Uri>
      <Sha>24da37b2331533e5626b99850c6c2b5256e0ecd9</Sha>
    </Dependency>
    <Dependency Name="Microsoft.Extensions.Options.DataAnnotations" Version="5.0.0-alpha1.19605.6" CoherentParentDependency="Microsoft.AspNetCore.Razor.Language">
      <Uri>https://github.com/aspnet/Extensions</Uri>
      <Sha>24da37b2331533e5626b99850c6c2b5256e0ecd9</Sha>
    </Dependency>
    <Dependency Name="Microsoft.Extensions.Options" Version="5.0.0-alpha1.19605.6" CoherentParentDependency="Microsoft.AspNetCore.Razor.Language">
      <Uri>https://github.com/aspnet/Extensions</Uri>
      <Sha>24da37b2331533e5626b99850c6c2b5256e0ecd9</Sha>
    </Dependency>
    <Dependency Name="Microsoft.Extensions.ParameterDefaultValue.Sources" Version="5.0.0-alpha1.19605.6" CoherentParentDependency="Microsoft.AspNetCore.Razor.Language">
      <Uri>https://github.com/aspnet/Extensions</Uri>
      <Sha>24da37b2331533e5626b99850c6c2b5256e0ecd9</Sha>
    </Dependency>
    <Dependency Name="Microsoft.Extensions.Primitives" Version="5.0.0-alpha1.19605.6" CoherentParentDependency="Microsoft.AspNetCore.Razor.Language">
      <Uri>https://github.com/aspnet/Extensions</Uri>
      <Sha>24da37b2331533e5626b99850c6c2b5256e0ecd9</Sha>
    </Dependency>
    <Dependency Name="Microsoft.Extensions.TypeNameHelper.Sources" Version="5.0.0-alpha1.19605.6" CoherentParentDependency="Microsoft.AspNetCore.Razor.Language">
      <Uri>https://github.com/aspnet/Extensions</Uri>
      <Sha>24da37b2331533e5626b99850c6c2b5256e0ecd9</Sha>
    </Dependency>
    <Dependency Name="Microsoft.Extensions.ValueStopwatch.Sources" Version="5.0.0-alpha1.19605.6" CoherentParentDependency="Microsoft.AspNetCore.Razor.Language">
      <Uri>https://github.com/aspnet/Extensions</Uri>
      <Sha>24da37b2331533e5626b99850c6c2b5256e0ecd9</Sha>
    </Dependency>
    <Dependency Name="Microsoft.Extensions.WebEncoders" Version="5.0.0-alpha1.19605.6" CoherentParentDependency="Microsoft.AspNetCore.Razor.Language">
      <Uri>https://github.com/aspnet/Extensions</Uri>
      <Sha>24da37b2331533e5626b99850c6c2b5256e0ecd9</Sha>
    </Dependency>
    <Dependency Name="Microsoft.Internal.Extensions.Refs" Version="5.0.0-alpha1.19605.6" CoherentParentDependency="Microsoft.AspNetCore.Razor.Language">
      <Uri>https://github.com/aspnet/Extensions</Uri>
      <Sha>24da37b2331533e5626b99850c6c2b5256e0ecd9</Sha>
    </Dependency>
    <Dependency Name="Microsoft.JSInterop" Version="5.0.0-alpha1.19605.6" CoherentParentDependency="Microsoft.AspNetCore.Razor.Language">
      <Uri>https://github.com/aspnet/Extensions</Uri>
      <Sha>24da37b2331533e5626b99850c6c2b5256e0ecd9</Sha>
    </Dependency>
    <Dependency Name="Mono.WebAssembly.Interop" Version="5.0.0-preview3.19605.6" CoherentParentDependency="Microsoft.AspNetCore.Razor.Language">
      <Uri>https://github.com/aspnet/Extensions</Uri>
      <Sha>24da37b2331533e5626b99850c6c2b5256e0ecd9</Sha>
    </Dependency>
    <Dependency Name="Microsoft.CSharp" Version="5.0.0-alpha.1.19556.7" CoherentParentDependency="Microsoft.NETCore.App.Runtime.win-x64">
      <Uri>https://github.com/dotnet/corefx</Uri>
      <Sha>475778fa982064e26a8b3a5d7545112f6586ac61</Sha>
    </Dependency>
    <Dependency Name="Microsoft.Win32.Registry" Version="5.0.0-alpha.1.19556.7" CoherentParentDependency="Microsoft.NETCore.App.Runtime.win-x64">
      <Uri>https://github.com/dotnet/corefx</Uri>
      <Sha>475778fa982064e26a8b3a5d7545112f6586ac61</Sha>
    </Dependency>
    <Dependency Name="Microsoft.Win32.SystemEvents" Version="5.0.0-alpha.1.19556.7" CoherentParentDependency="Microsoft.NETCore.App.Runtime.win-x64">
      <Uri>https://github.com/dotnet/corefx</Uri>
      <Sha>475778fa982064e26a8b3a5d7545112f6586ac61</Sha>
    </Dependency>
    <Dependency Name="System.ComponentModel.Annotations" Version="5.0.0-alpha.1.19556.7" CoherentParentDependency="Microsoft.NETCore.App.Runtime.win-x64">
      <Uri>https://github.com/dotnet/corefx</Uri>
      <Sha>475778fa982064e26a8b3a5d7545112f6586ac61</Sha>
    </Dependency>
    <Dependency Name="System.Diagnostics.EventLog" Version="5.0.0-alpha.1.19556.7" CoherentParentDependency="Microsoft.NETCore.App.Runtime.win-x64">
      <Uri>https://github.com/dotnet/corefx</Uri>
      <Sha>475778fa982064e26a8b3a5d7545112f6586ac61</Sha>
    </Dependency>
    <Dependency Name="System.Drawing.Common" Version="5.0.0-alpha.1.19556.7" CoherentParentDependency="Microsoft.NETCore.App.Runtime.win-x64">
      <Uri>https://github.com/dotnet/corefx</Uri>
      <Sha>475778fa982064e26a8b3a5d7545112f6586ac61</Sha>
    </Dependency>
    <Dependency Name="System.IO.Pipelines" Version="5.0.0-alpha.1.19556.7" CoherentParentDependency="Microsoft.NETCore.App.Runtime.win-x64">
      <Uri>https://github.com/dotnet/corefx</Uri>
      <Sha>475778fa982064e26a8b3a5d7545112f6586ac61</Sha>
    </Dependency>
    <Dependency Name="System.Net.Http.WinHttpHandler" Version="5.0.0-alpha.1.19556.7" CoherentParentDependency="Microsoft.NETCore.App.Runtime.win-x64">
      <Uri>https://github.com/dotnet/corefx</Uri>
      <Sha>475778fa982064e26a8b3a5d7545112f6586ac61</Sha>
    </Dependency>
    <Dependency Name="System.Net.WebSockets.WebSocketProtocol" Version="5.0.0-alpha.1.19556.7" CoherentParentDependency="Microsoft.NETCore.App.Runtime.win-x64">
      <Uri>https://github.com/dotnet/corefx</Uri>
      <Sha>475778fa982064e26a8b3a5d7545112f6586ac61</Sha>
    </Dependency>
    <Dependency Name="System.Reflection.Metadata" Version="5.0.0-alpha.1.19556.7" CoherentParentDependency="Microsoft.NETCore.App.Runtime.win-x64">
      <Uri>https://github.com/dotnet/corefx</Uri>
      <Sha>475778fa982064e26a8b3a5d7545112f6586ac61</Sha>
    </Dependency>
    <Dependency Name="System.Runtime.CompilerServices.Unsafe" Version="5.0.0-alpha.1.19556.7" CoherentParentDependency="Microsoft.NETCore.App.Runtime.win-x64">
      <Uri>https://github.com/dotnet/corefx</Uri>
      <Sha>475778fa982064e26a8b3a5d7545112f6586ac61</Sha>
    </Dependency>
    <Dependency Name="System.Security.Cryptography.Cng" Version="5.0.0-alpha.1.19556.7" CoherentParentDependency="Microsoft.NETCore.App.Runtime.win-x64">
      <Uri>https://github.com/dotnet/corefx</Uri>
      <Sha>475778fa982064e26a8b3a5d7545112f6586ac61</Sha>
    </Dependency>
    <Dependency Name="System.Security.Cryptography.Pkcs" Version="5.0.0-alpha.1.19556.7" CoherentParentDependency="Microsoft.NETCore.App.Runtime.win-x64">
      <Uri>https://github.com/dotnet/corefx</Uri>
      <Sha>475778fa982064e26a8b3a5d7545112f6586ac61</Sha>
    </Dependency>
    <Dependency Name="System.Security.Cryptography.Xml" Version="5.0.0-alpha.1.19556.7" CoherentParentDependency="Microsoft.NETCore.App.Runtime.win-x64">
      <Uri>https://github.com/dotnet/corefx</Uri>
      <Sha>475778fa982064e26a8b3a5d7545112f6586ac61</Sha>
    </Dependency>
    <Dependency Name="System.Security.Permissions" Version="5.0.0-alpha.1.19556.7" CoherentParentDependency="Microsoft.NETCore.App.Runtime.win-x64">
      <Uri>https://github.com/dotnet/corefx</Uri>
      <Sha>475778fa982064e26a8b3a5d7545112f6586ac61</Sha>
    </Dependency>
    <Dependency Name="System.Security.Principal.Windows" Version="5.0.0-alpha.1.19556.7" CoherentParentDependency="Microsoft.NETCore.App.Runtime.win-x64">
      <Uri>https://github.com/dotnet/corefx</Uri>
      <Sha>475778fa982064e26a8b3a5d7545112f6586ac61</Sha>
    </Dependency>
    <Dependency Name="System.ServiceProcess.ServiceController" Version="5.0.0-alpha.1.19556.7" CoherentParentDependency="Microsoft.NETCore.App.Runtime.win-x64">
      <Uri>https://github.com/dotnet/corefx</Uri>
      <Sha>475778fa982064e26a8b3a5d7545112f6586ac61</Sha>
    </Dependency>
    <Dependency Name="System.Text.Encodings.Web" Version="5.0.0-alpha.1.19556.7" CoherentParentDependency="Microsoft.NETCore.App.Runtime.win-x64">
      <Uri>https://github.com/dotnet/corefx</Uri>
      <Sha>475778fa982064e26a8b3a5d7545112f6586ac61</Sha>
    </Dependency>
    <Dependency Name="System.Text.Json" Version="5.0.0-alpha.1.19556.7" CoherentParentDependency="Microsoft.NETCore.App.Runtime.win-x64">
      <Uri>https://github.com/dotnet/corefx</Uri>
      <Sha>475778fa982064e26a8b3a5d7545112f6586ac61</Sha>
    </Dependency>
    <Dependency Name="System.Threading.Channels" Version="5.0.0-alpha.1.19556.7" CoherentParentDependency="Microsoft.NETCore.App.Runtime.win-x64">
      <Uri>https://github.com/dotnet/corefx</Uri>
      <Sha>475778fa982064e26a8b3a5d7545112f6586ac61</Sha>
    </Dependency>
    <Dependency Name="System.Windows.Extensions" Version="5.0.0-alpha.1.19556.7" CoherentParentDependency="Microsoft.NETCore.App.Runtime.win-x64">
      <Uri>https://github.com/dotnet/corefx</Uri>
      <Sha>475778fa982064e26a8b3a5d7545112f6586ac61</Sha>
    </Dependency>
    <Dependency Name="Microsoft.Extensions.DependencyModel" Version="5.0.0-alpha.1.19562.8" CoherentParentDependency="Microsoft.Extensions.Logging">
      <Uri>https://github.com/dotnet/core-setup</Uri>
      <Sha>6fab00563d09dca0d2b777a4f0dbda59d19c8546</Sha>
    </Dependency>
    <Dependency Name="Microsoft.NETCore.App.Ref" Version="5.0.0-alpha.1.19562.8" CoherentParentDependency="Microsoft.Extensions.Logging">
      <Uri>https://github.com/dotnet/core-setup</Uri>
      <Sha>6fab00563d09dca0d2b777a4f0dbda59d19c8546</Sha>
    </Dependency>
    <!--
         Win-x64 is used here because we have picked an arbitrary runtime identifier to flow the version of the latest NETCore.App runtime.
         All Runtime.$rid packages should have the same version.
    -->
    <Dependency Name="Microsoft.NETCore.App.Runtime.win-x64" Version="5.0.0-alpha.1.19562.8" CoherentParentDependency="Microsoft.Extensions.Logging">
      <Uri>https://github.com/dotnet/core-setup</Uri>
      <Sha>6fab00563d09dca0d2b777a4f0dbda59d19c8546</Sha>
    </Dependency>
<<<<<<< HEAD
    <Dependency Name="Microsoft.NETCore.App.Internal" Version="3.1.1-servicing.19576.9" CoherentParentDependency="Microsoft.Extensions.Logging">
      <Uri>https://github.com/dotnet/core-setup</Uri>
      <Sha>f3f2dd583fffa254015fc21ff0e45784b333256d</Sha>
    </Dependency>
    <!-- Keep these dependencies at the bottom of ProductDependencies, else they will be picked as the parent for CoherentParentDependencies -->
    <Dependency Name="Microsoft.NETCore.App.Ref" Version="3.1.0" Pinned="true">
=======
    <Dependency Name="NETStandard.Library.Ref" Version="2.1.0-alpha.1.19562.8" CoherentParentDependency="Microsoft.Extensions.Logging">
>>>>>>> fde78391
      <Uri>https://github.com/dotnet/core-setup</Uri>
      <Sha>6fab00563d09dca0d2b777a4f0dbda59d19c8546</Sha>
    </Dependency>
    <Dependency Name="Microsoft.Bcl.AsyncInterfaces" Version="1.0.0" Pinned="true">
      <Uri>https://github.com/dotnet/corefx</Uri>
      <Sha>4ac4c0367003fe3973a3648eb0715ddb0e3bbcea</Sha>
    </Dependency>
  </ProductDependencies>
  <ToolsetDependencies>
    <!-- Listed explicitly to workaround https://github.com/dotnet/cli/issues/10528 -->
    <Dependency Name="Microsoft.NETCore.Platforms" Version="5.0.0-alpha.1.19556.7" CoherentParentDependency="Microsoft.NETCore.App.Runtime.win-x64">
      <Uri>https://github.com/dotnet/corefx</Uri>
      <Sha>475778fa982064e26a8b3a5d7545112f6586ac61</Sha>
    </Dependency>
    <Dependency Name="Internal.AspNetCore.Analyzers" Version="5.0.0-alpha1.19605.6" CoherentParentDependency="Microsoft.AspNetCore.Razor.Language">
      <Uri>https://github.com/aspnet/Extensions</Uri>
      <Sha>24da37b2331533e5626b99850c6c2b5256e0ecd9</Sha>
    </Dependency>
    <Dependency Name="Microsoft.DotNet.GenAPI" Version="5.0.0-beta.19601.1">
      <Uri>https://github.com/dotnet/arcade</Uri>
      <Sha>c0b56ff3569e3c7475070486c40543ea4c6f6dc7</Sha>
    </Dependency>
    <Dependency Name="Microsoft.DotNet.Arcade.Sdk" Version="5.0.0-beta.19601.1">
      <Uri>https://github.com/dotnet/arcade</Uri>
      <Sha>c0b56ff3569e3c7475070486c40543ea4c6f6dc7</Sha>
    </Dependency>
    <Dependency Name="Microsoft.DotNet.Helix.Sdk" Version="5.0.0-beta.19601.1">
      <Uri>https://github.com/dotnet/arcade</Uri>
      <Sha>c0b56ff3569e3c7475070486c40543ea4c6f6dc7</Sha>
    </Dependency>
    <Dependency Name="Microsoft.AspNetCore.Testing" Version="5.0.0-alpha1.19605.6" CoherentParentDependency="Microsoft.AspNetCore.Razor.Language">
      <Uri>https://github.com/aspnet/Extensions</Uri>
      <Sha>24da37b2331533e5626b99850c6c2b5256e0ecd9</Sha>
    </Dependency>
    <Dependency Name="Microsoft.Net.Compilers.Toolset" Version="3.4.0-beta1-19456-03" CoherentParentDependency="Microsoft.Extensions.Logging">
      <Uri>https://github.com/dotnet/roslyn</Uri>
      <Sha>3c865821f2864393a0ff7fe22c92ded6d51a546c</Sha>
    </Dependency>
  </ToolsetDependencies>
</Dependencies><|MERGE_RESOLUTION|>--- conflicted
+++ resolved
@@ -393,19 +393,15 @@
       <Uri>https://github.com/dotnet/core-setup</Uri>
       <Sha>6fab00563d09dca0d2b777a4f0dbda59d19c8546</Sha>
     </Dependency>
-<<<<<<< HEAD
-    <Dependency Name="Microsoft.NETCore.App.Internal" Version="3.1.1-servicing.19576.9" CoherentParentDependency="Microsoft.Extensions.Logging">
+    <Dependency Name="Microsoft.NETCore.App.Internal" Version="5.0.0-alpha.1.19562.8" CoherentParentDependency="Microsoft.Extensions.Logging">
       <Uri>https://github.com/dotnet/core-setup</Uri>
       <Sha>f3f2dd583fffa254015fc21ff0e45784b333256d</Sha>
     </Dependency>
-    <!-- Keep these dependencies at the bottom of ProductDependencies, else they will be picked as the parent for CoherentParentDependencies -->
-    <Dependency Name="Microsoft.NETCore.App.Ref" Version="3.1.0" Pinned="true">
-=======
     <Dependency Name="NETStandard.Library.Ref" Version="2.1.0-alpha.1.19562.8" CoherentParentDependency="Microsoft.Extensions.Logging">
->>>>>>> fde78391
       <Uri>https://github.com/dotnet/core-setup</Uri>
       <Sha>6fab00563d09dca0d2b777a4f0dbda59d19c8546</Sha>
     </Dependency>
+    <!-- Keep these dependencies at the bottom of ProductDependencies, else they will be picked as the parent for CoherentParentDependencies -->
     <Dependency Name="Microsoft.Bcl.AsyncInterfaces" Version="1.0.0" Pinned="true">
       <Uri>https://github.com/dotnet/corefx</Uri>
       <Sha>4ac4c0367003fe3973a3648eb0715ddb0e3bbcea</Sha>
