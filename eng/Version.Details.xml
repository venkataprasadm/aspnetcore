<?xml version="1.0" encoding="utf-8"?>
<!--

  This file is used by automation to update Versions.props and may be used for other purposes, such as
  static analysis to determine the repo dependency graph.  It should only be modified manually when adding
  or removing dependencies. Updating versions should be done using the `darc` command line tool.

  See https://github.com/dotnet/arcade/blob/master/Documentation/Darc.md for instructions on using darc.
-->
<Dependencies>
  <ProductDependencies>
<<<<<<< HEAD
    <Dependency Name="dotnet-ef" Version="6.0.4">
      <Uri>https://dev.azure.com/dnceng/internal/_git/dotnet-efcore</Uri>
      <Sha>85dcee4fb73204ebf807225653176eae24d05a0e</Sha>
    </Dependency>
    <Dependency Name="Microsoft.EntityFrameworkCore.InMemory" Version="6.0.4">
      <Uri>https://dev.azure.com/dnceng/internal/_git/dotnet-efcore</Uri>
      <Sha>85dcee4fb73204ebf807225653176eae24d05a0e</Sha>
    </Dependency>
    <Dependency Name="Microsoft.EntityFrameworkCore.Relational" Version="6.0.4">
      <Uri>https://dev.azure.com/dnceng/internal/_git/dotnet-efcore</Uri>
      <Sha>85dcee4fb73204ebf807225653176eae24d05a0e</Sha>
    </Dependency>
    <Dependency Name="Microsoft.EntityFrameworkCore.Sqlite" Version="6.0.4">
      <Uri>https://dev.azure.com/dnceng/internal/_git/dotnet-efcore</Uri>
      <Sha>85dcee4fb73204ebf807225653176eae24d05a0e</Sha>
    </Dependency>
    <Dependency Name="Microsoft.EntityFrameworkCore.SqlServer" Version="6.0.4">
      <Uri>https://dev.azure.com/dnceng/internal/_git/dotnet-efcore</Uri>
      <Sha>85dcee4fb73204ebf807225653176eae24d05a0e</Sha>
    </Dependency>
    <Dependency Name="Microsoft.EntityFrameworkCore.Tools" Version="6.0.4">
      <Uri>https://dev.azure.com/dnceng/internal/_git/dotnet-efcore</Uri>
      <Sha>85dcee4fb73204ebf807225653176eae24d05a0e</Sha>
    </Dependency>
    <Dependency Name="Microsoft.EntityFrameworkCore" Version="6.0.4">
      <Uri>https://dev.azure.com/dnceng/internal/_git/dotnet-efcore</Uri>
      <Sha>85dcee4fb73204ebf807225653176eae24d05a0e</Sha>
    </Dependency>
    <Dependency Name="Microsoft.EntityFrameworkCore.Design" Version="6.0.4">
      <Uri>https://dev.azure.com/dnceng/internal/_git/dotnet-efcore</Uri>
      <Sha>85dcee4fb73204ebf807225653176eae24d05a0e</Sha>
=======
    <Dependency Name="dotnet-ef" Version="6.0.3">
      <Uri>https://dev.azure.com/dnceng/internal/_git/dotnet-efcore</Uri>
      <Sha>0257e5c118d78ce1b4d5e514779240c929c4b8aa</Sha>
    </Dependency>
    <Dependency Name="Microsoft.EntityFrameworkCore.InMemory" Version="6.0.3">
      <Uri>https://dev.azure.com/dnceng/internal/_git/dotnet-efcore</Uri>
      <Sha>0257e5c118d78ce1b4d5e514779240c929c4b8aa</Sha>
    </Dependency>
    <Dependency Name="Microsoft.EntityFrameworkCore.Relational" Version="6.0.3">
      <Uri>https://dev.azure.com/dnceng/internal/_git/dotnet-efcore</Uri>
      <Sha>0257e5c118d78ce1b4d5e514779240c929c4b8aa</Sha>
    </Dependency>
    <Dependency Name="Microsoft.EntityFrameworkCore.Sqlite" Version="6.0.3">
      <Uri>https://dev.azure.com/dnceng/internal/_git/dotnet-efcore</Uri>
      <Sha>0257e5c118d78ce1b4d5e514779240c929c4b8aa</Sha>
    </Dependency>
    <Dependency Name="Microsoft.EntityFrameworkCore.SqlServer" Version="6.0.3">
      <Uri>https://dev.azure.com/dnceng/internal/_git/dotnet-efcore</Uri>
      <Sha>0257e5c118d78ce1b4d5e514779240c929c4b8aa</Sha>
    </Dependency>
    <Dependency Name="Microsoft.EntityFrameworkCore.Tools" Version="6.0.3">
      <Uri>https://dev.azure.com/dnceng/internal/_git/dotnet-efcore</Uri>
      <Sha>0257e5c118d78ce1b4d5e514779240c929c4b8aa</Sha>
    </Dependency>
    <Dependency Name="Microsoft.EntityFrameworkCore" Version="6.0.3">
      <Uri>https://dev.azure.com/dnceng/internal/_git/dotnet-efcore</Uri>
      <Sha>0257e5c118d78ce1b4d5e514779240c929c4b8aa</Sha>
    </Dependency>
    <Dependency Name="Microsoft.EntityFrameworkCore.Design" Version="6.0.3">
      <Uri>https://dev.azure.com/dnceng/internal/_git/dotnet-efcore</Uri>
      <Sha>0257e5c118d78ce1b4d5e514779240c929c4b8aa</Sha>
>>>>>>> f5d38161
    </Dependency>
    <Dependency Name="Microsoft.Extensions.Caching.Abstractions" Version="6.0.0">
      <Uri>https://github.com/dotnet/runtime</Uri>
      <Sha>4822e3c3aa77eb82b2fb33c9321f923cf11ddde6</Sha>
    </Dependency>
    <Dependency Name="Microsoft.Extensions.Caching.Memory" Version="6.0.1">
      <Uri>https://dev.azure.com/dnceng/internal/_git/dotnet-runtime</Uri>
      <Sha>839cdfb0ecca5e0be3dbccd926e7651ef50fdf10</Sha>
    </Dependency>
    <Dependency Name="Microsoft.Extensions.Configuration.Abstractions" Version="6.0.0">
      <Uri>https://github.com/dotnet/runtime</Uri>
      <Sha>4822e3c3aa77eb82b2fb33c9321f923cf11ddde6</Sha>
    </Dependency>
    <Dependency Name="Microsoft.Extensions.Configuration.Binder" Version="6.0.0">
      <Uri>https://github.com/dotnet/runtime</Uri>
      <Sha>4822e3c3aa77eb82b2fb33c9321f923cf11ddde6</Sha>
    </Dependency>
    <Dependency Name="Microsoft.Extensions.Configuration.CommandLine" Version="6.0.0">
      <Uri>https://github.com/dotnet/runtime</Uri>
      <Sha>4822e3c3aa77eb82b2fb33c9321f923cf11ddde6</Sha>
    </Dependency>
    <Dependency Name="Microsoft.Extensions.Configuration.EnvironmentVariables" Version="6.0.1">
      <Uri>https://dev.azure.com/dnceng/internal/_git/dotnet-runtime</Uri>
      <Sha>839cdfb0ecca5e0be3dbccd926e7651ef50fdf10</Sha>
    </Dependency>
    <Dependency Name="Microsoft.Extensions.Configuration.FileExtensions" Version="6.0.0">
      <Uri>https://github.com/dotnet/runtime</Uri>
      <Sha>4822e3c3aa77eb82b2fb33c9321f923cf11ddde6</Sha>
    </Dependency>
    <Dependency Name="Microsoft.Extensions.Configuration.Ini" Version="6.0.0">
      <Uri>https://github.com/dotnet/runtime</Uri>
      <Sha>4822e3c3aa77eb82b2fb33c9321f923cf11ddde6</Sha>
    </Dependency>
    <Dependency Name="Microsoft.Extensions.Configuration.Json" Version="6.0.0">
      <Uri>https://github.com/dotnet/runtime</Uri>
      <Sha>4822e3c3aa77eb82b2fb33c9321f923cf11ddde6</Sha>
    </Dependency>
    <Dependency Name="Microsoft.Extensions.Configuration.UserSecrets" Version="6.0.1">
      <Uri>https://dev.azure.com/dnceng/internal/_git/dotnet-runtime</Uri>
      <Sha>839cdfb0ecca5e0be3dbccd926e7651ef50fdf10</Sha>
    </Dependency>
    <Dependency Name="Microsoft.Extensions.Configuration.Xml" Version="6.0.0">
      <Uri>https://github.com/dotnet/runtime</Uri>
      <Sha>4822e3c3aa77eb82b2fb33c9321f923cf11ddde6</Sha>
    </Dependency>
    <Dependency Name="Microsoft.Extensions.Configuration" Version="6.0.1">
      <Uri>https://dev.azure.com/dnceng/internal/_git/dotnet-runtime</Uri>
      <Sha>c24d9a9c91c5d04b7b4de71f1a9f33ac35e09663</Sha>
    </Dependency>
    <Dependency Name="Microsoft.Extensions.DependencyInjection.Abstractions" Version="6.0.0">
      <Uri>https://github.com/dotnet/runtime</Uri>
      <Sha>4822e3c3aa77eb82b2fb33c9321f923cf11ddde6</Sha>
    </Dependency>
    <Dependency Name="Microsoft.Extensions.DependencyInjection" Version="6.0.0">
      <Uri>https://github.com/dotnet/runtime</Uri>
      <Sha>4822e3c3aa77eb82b2fb33c9321f923cf11ddde6</Sha>
    </Dependency>
    <Dependency Name="Microsoft.Extensions.FileProviders.Abstractions" Version="6.0.0">
      <Uri>https://github.com/dotnet/runtime</Uri>
      <Sha>4822e3c3aa77eb82b2fb33c9321f923cf11ddde6</Sha>
    </Dependency>
    <Dependency Name="Microsoft.Extensions.FileProviders.Composite" Version="6.0.0">
      <Uri>https://github.com/dotnet/runtime</Uri>
      <Sha>4822e3c3aa77eb82b2fb33c9321f923cf11ddde6</Sha>
    </Dependency>
    <Dependency Name="Microsoft.Extensions.FileProviders.Physical" Version="6.0.0">
      <Uri>https://github.com/dotnet/runtime</Uri>
      <Sha>4822e3c3aa77eb82b2fb33c9321f923cf11ddde6</Sha>
    </Dependency>
    <Dependency Name="Microsoft.Extensions.FileSystemGlobbing" Version="6.0.0">
      <Uri>https://github.com/dotnet/runtime</Uri>
      <Sha>4822e3c3aa77eb82b2fb33c9321f923cf11ddde6</Sha>
    </Dependency>
    <Dependency Name="Microsoft.Extensions.HostFactoryResolver.Sources" Version="6.0.1-servicing.21567.5">
      <Uri>https://dev.azure.com/dnceng/internal/_git/dotnet-runtime</Uri>
      <Sha>3a25a7f1cc446b60678ed25c9d829420d6321eba</Sha>
    </Dependency>
    <Dependency Name="Microsoft.Extensions.Hosting.Abstractions" Version="6.0.0">
      <Uri>https://github.com/dotnet/runtime</Uri>
      <Sha>4822e3c3aa77eb82b2fb33c9321f923cf11ddde6</Sha>
    </Dependency>
    <Dependency Name="Microsoft.Extensions.Hosting" Version="6.0.1">
      <Uri>https://dev.azure.com/dnceng/internal/_git/dotnet-runtime</Uri>
      <Sha>839cdfb0ecca5e0be3dbccd926e7651ef50fdf10</Sha>
    </Dependency>
    <Dependency Name="Microsoft.Extensions.Http" Version="6.0.0">
      <Uri>https://github.com/dotnet/runtime</Uri>
      <Sha>4822e3c3aa77eb82b2fb33c9321f923cf11ddde6</Sha>
    </Dependency>
    <Dependency Name="Microsoft.Extensions.Logging.Abstractions" Version="6.0.1">
      <Uri>https://dev.azure.com/dnceng/internal/_git/dotnet-runtime</Uri>
      <Sha>c24d9a9c91c5d04b7b4de71f1a9f33ac35e09663</Sha>
    </Dependency>
    <Dependency Name="Microsoft.Extensions.Logging.Configuration" Version="6.0.0">
      <Uri>https://github.com/dotnet/runtime</Uri>
      <Sha>4822e3c3aa77eb82b2fb33c9321f923cf11ddde6</Sha>
    </Dependency>
    <Dependency Name="Microsoft.Extensions.Logging.Console" Version="6.0.0">
      <Uri>https://github.com/dotnet/runtime</Uri>
      <Sha>4822e3c3aa77eb82b2fb33c9321f923cf11ddde6</Sha>
    </Dependency>
    <Dependency Name="Microsoft.Extensions.Logging.Debug" Version="6.0.0">
      <Uri>https://github.com/dotnet/runtime</Uri>
      <Sha>4822e3c3aa77eb82b2fb33c9321f923cf11ddde6</Sha>
    </Dependency>
    <Dependency Name="Microsoft.Extensions.Logging.EventSource" Version="6.0.0">
      <Uri>https://github.com/dotnet/runtime</Uri>
      <Sha>4822e3c3aa77eb82b2fb33c9321f923cf11ddde6</Sha>
    </Dependency>
    <Dependency Name="Microsoft.Extensions.Logging.EventLog" Version="6.0.0">
      <Uri>https://github.com/dotnet/runtime</Uri>
      <Sha>4822e3c3aa77eb82b2fb33c9321f923cf11ddde6</Sha>
    </Dependency>
    <Dependency Name="Microsoft.Extensions.Logging.TraceSource" Version="6.0.0">
      <Uri>https://github.com/dotnet/runtime</Uri>
      <Sha>4822e3c3aa77eb82b2fb33c9321f923cf11ddde6</Sha>
    </Dependency>
    <Dependency Name="Microsoft.Extensions.Logging" Version="6.0.0">
      <Uri>https://github.com/dotnet/runtime</Uri>
      <Sha>4822e3c3aa77eb82b2fb33c9321f923cf11ddde6</Sha>
    </Dependency>
    <Dependency Name="Microsoft.Extensions.Options.ConfigurationExtensions" Version="6.0.0">
      <Uri>https://github.com/dotnet/runtime</Uri>
      <Sha>4822e3c3aa77eb82b2fb33c9321f923cf11ddde6</Sha>
    </Dependency>
    <Dependency Name="Microsoft.Extensions.Options.DataAnnotations" Version="6.0.0">
      <Uri>https://github.com/dotnet/runtime</Uri>
      <Sha>4822e3c3aa77eb82b2fb33c9321f923cf11ddde6</Sha>
    </Dependency>
    <Dependency Name="Microsoft.Extensions.Options" Version="6.0.0">
      <Uri>https://github.com/dotnet/runtime</Uri>
      <Sha>4822e3c3aa77eb82b2fb33c9321f923cf11ddde6</Sha>
    </Dependency>
    <Dependency Name="Microsoft.Extensions.Primitives" Version="6.0.0">
      <Uri>https://github.com/dotnet/runtime</Uri>
      <Sha>4822e3c3aa77eb82b2fb33c9321f923cf11ddde6</Sha>
    </Dependency>
<<<<<<< HEAD
    <Dependency Name="Microsoft.Internal.Runtime.AspNetCore.Transport" Version="6.0.4-servicing.22158.4">
      <Uri>https://dev.azure.com/dnceng/internal/_git/dotnet-runtime</Uri>
      <Sha>3e42a51d155adac6a1e3e5fe7bbbbf922502594f</Sha>
=======
    <Dependency Name="Microsoft.Internal.Runtime.AspNetCore.Transport" Version="6.0.3-servicing.22123.9">
      <Uri>https://dev.azure.com/dnceng/internal/_git/dotnet-runtime</Uri>
      <Sha>c24d9a9c91c5d04b7b4de71f1a9f33ac35e09663</Sha>
>>>>>>> f5d38161
    </Dependency>
    <Dependency Name="System.Diagnostics.DiagnosticSource" Version="6.0.0">
      <Uri>https://github.com/dotnet/runtime</Uri>
      <Sha>4822e3c3aa77eb82b2fb33c9321f923cf11ddde6</Sha>
    </Dependency>
    <Dependency Name="System.Diagnostics.EventLog" Version="6.0.0">
      <Uri>https://github.com/dotnet/runtime</Uri>
      <Sha>4822e3c3aa77eb82b2fb33c9321f923cf11ddde6</Sha>
    </Dependency>
    <Dependency Name="System.DirectoryServices.Protocols" Version="6.0.1">
      <Uri>https://dev.azure.com/dnceng/internal/_git/dotnet-runtime</Uri>
      <Sha>839cdfb0ecca5e0be3dbccd926e7651ef50fdf10</Sha>
    </Dependency>
    <Dependency Name="System.IO.Pipelines" Version="6.0.2">
      <Uri>https://dev.azure.com/dnceng/internal/_git/dotnet-runtime</Uri>
      <Sha>839cdfb0ecca5e0be3dbccd926e7651ef50fdf10</Sha>
    </Dependency>
    <Dependency Name="System.Net.Http.Json" Version="6.0.0">
      <Uri>https://github.com/dotnet/runtime</Uri>
      <Sha>4822e3c3aa77eb82b2fb33c9321f923cf11ddde6</Sha>
    </Dependency>
    <Dependency Name="System.Net.Http.WinHttpHandler" Version="6.0.0">
      <Uri>https://github.com/dotnet/runtime</Uri>
      <Sha>4822e3c3aa77eb82b2fb33c9321f923cf11ddde6</Sha>
    </Dependency>
    <Dependency Name="System.Reflection.Metadata" Version="6.0.1">
      <Uri>https://dev.azure.com/dnceng/internal/_git/dotnet-runtime</Uri>
      <Sha>c24d9a9c91c5d04b7b4de71f1a9f33ac35e09663</Sha>
    </Dependency>
    <Dependency Name="System.Resources.Extensions" Version="6.0.0">
      <Uri>https://github.com/dotnet/runtime</Uri>
      <Sha>4822e3c3aa77eb82b2fb33c9321f923cf11ddde6</Sha>
    </Dependency>
    <Dependency Name="System.Runtime.CompilerServices.Unsafe" Version="6.0.0">
      <Uri>https://github.com/dotnet/runtime</Uri>
      <Sha>4822e3c3aa77eb82b2fb33c9321f923cf11ddde6</Sha>
    </Dependency>
    <Dependency Name="System.Security.Cryptography.Pkcs" Version="6.0.0">
      <Uri>https://github.com/dotnet/runtime</Uri>
      <Sha>4822e3c3aa77eb82b2fb33c9321f923cf11ddde6</Sha>
    </Dependency>
    <Dependency Name="System.Security.Cryptography.Xml" Version="6.0.0">
      <Uri>https://github.com/dotnet/runtime</Uri>
      <Sha>4822e3c3aa77eb82b2fb33c9321f923cf11ddde6</Sha>
    </Dependency>
    <Dependency Name="System.ServiceProcess.ServiceController" Version="6.0.0">
      <Uri>https://github.com/dotnet/runtime</Uri>
      <Sha>4822e3c3aa77eb82b2fb33c9321f923cf11ddde6</Sha>
    </Dependency>
    <Dependency Name="System.Text.Encodings.Web" Version="6.0.0">
      <Uri>https://github.com/dotnet/runtime</Uri>
      <Sha>4822e3c3aa77eb82b2fb33c9321f923cf11ddde6</Sha>
    </Dependency>
    <Dependency Name="System.Text.Json" Version="6.0.2">
      <Uri>https://dev.azure.com/dnceng/internal/_git/dotnet-runtime</Uri>
      <Sha>839cdfb0ecca5e0be3dbccd926e7651ef50fdf10</Sha>
    </Dependency>
    <Dependency Name="System.Threading.Channels" Version="6.0.0">
      <Uri>https://github.com/dotnet/runtime</Uri>
      <Sha>4822e3c3aa77eb82b2fb33c9321f923cf11ddde6</Sha>
    </Dependency>
    <Dependency Name="Microsoft.Extensions.DependencyModel" Version="6.0.0">
      <Uri>https://github.com/dotnet/runtime</Uri>
      <Sha>4822e3c3aa77eb82b2fb33c9321f923cf11ddde6</Sha>
    </Dependency>
<<<<<<< HEAD
    <Dependency Name="Microsoft.NETCore.App.Ref" Version="6.0.4">
      <Uri>https://dev.azure.com/dnceng/internal/_git/dotnet-runtime</Uri>
      <Sha>3e42a51d155adac6a1e3e5fe7bbbbf922502594f</Sha>
    </Dependency>
    <Dependency Name="Microsoft.NET.Runtime.MonoAOTCompiler.Task" Version="6.0.4">
      <Uri>https://dev.azure.com/dnceng/internal/_git/dotnet-runtime</Uri>
      <Sha>3e42a51d155adac6a1e3e5fe7bbbbf922502594f</Sha>
    </Dependency>
    <Dependency Name="Microsoft.NET.Runtime.WebAssembly.Sdk" Version="6.0.4">
      <Uri>https://dev.azure.com/dnceng/internal/_git/dotnet-runtime</Uri>
      <Sha>3e42a51d155adac6a1e3e5fe7bbbbf922502594f</Sha>
=======
    <Dependency Name="Microsoft.NETCore.App.Ref" Version="6.0.3">
      <Uri>https://dev.azure.com/dnceng/internal/_git/dotnet-runtime</Uri>
      <Sha>c24d9a9c91c5d04b7b4de71f1a9f33ac35e09663</Sha>
    </Dependency>
    <Dependency Name="Microsoft.NET.Runtime.MonoAOTCompiler.Task" Version="6.0.3">
      <Uri>https://dev.azure.com/dnceng/internal/_git/dotnet-runtime</Uri>
      <Sha>c24d9a9c91c5d04b7b4de71f1a9f33ac35e09663</Sha>
    </Dependency>
    <Dependency Name="Microsoft.NET.Runtime.WebAssembly.Sdk" Version="6.0.3">
      <Uri>https://dev.azure.com/dnceng/internal/_git/dotnet-runtime</Uri>
      <Sha>c24d9a9c91c5d04b7b4de71f1a9f33ac35e09663</Sha>
>>>>>>> f5d38161
    </Dependency>
    <!--
         Win-x64 is used here because we have picked an arbitrary runtime identifier to flow the version of the latest NETCore.App runtime.
         All Runtime.$rid packages should have the same version.
    -->
<<<<<<< HEAD
    <Dependency Name="Microsoft.NETCore.App.Runtime.win-x64" Version="6.0.4">
      <Uri>https://dev.azure.com/dnceng/internal/_git/dotnet-runtime</Uri>
      <Sha>3e42a51d155adac6a1e3e5fe7bbbbf922502594f</Sha>
    </Dependency>
    <Dependency Name="Microsoft.NETCore.App.Runtime.AOT.win-x64.Cross.browser-wasm" Version="6.0.4">
      <Uri>https://dev.azure.com/dnceng/internal/_git/dotnet-runtime</Uri>
      <Sha>3e42a51d155adac6a1e3e5fe7bbbbf922502594f</Sha>
    </Dependency>
    <Dependency Name="Microsoft.NETCore.BrowserDebugHost.Transport" Version="6.0.4-servicing.22158.4">
      <Uri>https://dev.azure.com/dnceng/internal/_git/dotnet-runtime</Uri>
      <Sha>3e42a51d155adac6a1e3e5fe7bbbbf922502594f</Sha>
=======
    <Dependency Name="Microsoft.NETCore.App.Runtime.win-x64" Version="6.0.3">
      <Uri>https://dev.azure.com/dnceng/internal/_git/dotnet-runtime</Uri>
      <Sha>c24d9a9c91c5d04b7b4de71f1a9f33ac35e09663</Sha>
    </Dependency>
    <Dependency Name="Microsoft.NETCore.App.Runtime.AOT.win-x64.Cross.browser-wasm" Version="6.0.3">
      <Uri>https://dev.azure.com/dnceng/internal/_git/dotnet-runtime</Uri>
      <Sha>c24d9a9c91c5d04b7b4de71f1a9f33ac35e09663</Sha>
    </Dependency>
    <Dependency Name="Microsoft.NETCore.BrowserDebugHost.Transport" Version="6.0.3-servicing.22123.9">
      <Uri>https://dev.azure.com/dnceng/internal/_git/dotnet-runtime</Uri>
      <Sha>c24d9a9c91c5d04b7b4de71f1a9f33ac35e09663</Sha>
>>>>>>> f5d38161
    </Dependency>
  </ProductDependencies>
  <ToolsetDependencies>
    <!-- Listed explicitly to workaround https://github.com/dotnet/cli/issues/10528 -->
    <Dependency Name="Microsoft.NETCore.Platforms" Version="6.0.2">
      <Uri>https://dev.azure.com/dnceng/internal/_git/dotnet-runtime</Uri>
      <Sha>c24d9a9c91c5d04b7b4de71f1a9f33ac35e09663</Sha>
    </Dependency>
    <Dependency Name="Microsoft.DotNet.Arcade.Sdk" Version="6.0.0-beta.22122.7">
      <Uri>https://github.com/dotnet/arcade</Uri>
      <Sha>7215d8265a7fbcd022eb72ff7a6e2048444c985f</Sha>
      <SourceBuild RepoName="arcade" ManagedOnly="true" />
    </Dependency>
    <Dependency Name="Microsoft.DotNet.Build.Tasks.Installers" Version="6.0.0-beta.22122.7">
      <Uri>https://github.com/dotnet/arcade</Uri>
      <Sha>7215d8265a7fbcd022eb72ff7a6e2048444c985f</Sha>
    </Dependency>
    <Dependency Name="Microsoft.DotNet.Build.Tasks.Templating" Version="6.0.0-beta.22122.7">
      <Uri>https://github.com/dotnet/arcade</Uri>
      <Sha>7215d8265a7fbcd022eb72ff7a6e2048444c985f</Sha>
    </Dependency>
    <Dependency Name="Microsoft.DotNet.Helix.Sdk" Version="6.0.0-beta.22122.7">
      <Uri>https://github.com/dotnet/arcade</Uri>
      <Sha>7215d8265a7fbcd022eb72ff7a6e2048444c985f</Sha>
    </Dependency>
  </ToolsetDependencies>
</Dependencies><|MERGE_RESOLUTION|>--- conflicted
+++ resolved
@@ -9,7 +9,6 @@
 -->
 <Dependencies>
   <ProductDependencies>
-<<<<<<< HEAD
     <Dependency Name="dotnet-ef" Version="6.0.4">
       <Uri>https://dev.azure.com/dnceng/internal/_git/dotnet-efcore</Uri>
       <Sha>85dcee4fb73204ebf807225653176eae24d05a0e</Sha>
@@ -41,39 +40,6 @@
     <Dependency Name="Microsoft.EntityFrameworkCore.Design" Version="6.0.4">
       <Uri>https://dev.azure.com/dnceng/internal/_git/dotnet-efcore</Uri>
       <Sha>85dcee4fb73204ebf807225653176eae24d05a0e</Sha>
-=======
-    <Dependency Name="dotnet-ef" Version="6.0.3">
-      <Uri>https://dev.azure.com/dnceng/internal/_git/dotnet-efcore</Uri>
-      <Sha>0257e5c118d78ce1b4d5e514779240c929c4b8aa</Sha>
-    </Dependency>
-    <Dependency Name="Microsoft.EntityFrameworkCore.InMemory" Version="6.0.3">
-      <Uri>https://dev.azure.com/dnceng/internal/_git/dotnet-efcore</Uri>
-      <Sha>0257e5c118d78ce1b4d5e514779240c929c4b8aa</Sha>
-    </Dependency>
-    <Dependency Name="Microsoft.EntityFrameworkCore.Relational" Version="6.0.3">
-      <Uri>https://dev.azure.com/dnceng/internal/_git/dotnet-efcore</Uri>
-      <Sha>0257e5c118d78ce1b4d5e514779240c929c4b8aa</Sha>
-    </Dependency>
-    <Dependency Name="Microsoft.EntityFrameworkCore.Sqlite" Version="6.0.3">
-      <Uri>https://dev.azure.com/dnceng/internal/_git/dotnet-efcore</Uri>
-      <Sha>0257e5c118d78ce1b4d5e514779240c929c4b8aa</Sha>
-    </Dependency>
-    <Dependency Name="Microsoft.EntityFrameworkCore.SqlServer" Version="6.0.3">
-      <Uri>https://dev.azure.com/dnceng/internal/_git/dotnet-efcore</Uri>
-      <Sha>0257e5c118d78ce1b4d5e514779240c929c4b8aa</Sha>
-    </Dependency>
-    <Dependency Name="Microsoft.EntityFrameworkCore.Tools" Version="6.0.3">
-      <Uri>https://dev.azure.com/dnceng/internal/_git/dotnet-efcore</Uri>
-      <Sha>0257e5c118d78ce1b4d5e514779240c929c4b8aa</Sha>
-    </Dependency>
-    <Dependency Name="Microsoft.EntityFrameworkCore" Version="6.0.3">
-      <Uri>https://dev.azure.com/dnceng/internal/_git/dotnet-efcore</Uri>
-      <Sha>0257e5c118d78ce1b4d5e514779240c929c4b8aa</Sha>
-    </Dependency>
-    <Dependency Name="Microsoft.EntityFrameworkCore.Design" Version="6.0.3">
-      <Uri>https://dev.azure.com/dnceng/internal/_git/dotnet-efcore</Uri>
-      <Sha>0257e5c118d78ce1b4d5e514779240c929c4b8aa</Sha>
->>>>>>> f5d38161
     </Dependency>
     <Dependency Name="Microsoft.Extensions.Caching.Abstractions" Version="6.0.0">
       <Uri>https://github.com/dotnet/runtime</Uri>
@@ -211,43 +177,37 @@
       <Uri>https://github.com/dotnet/runtime</Uri>
       <Sha>4822e3c3aa77eb82b2fb33c9321f923cf11ddde6</Sha>
     </Dependency>
-<<<<<<< HEAD
     <Dependency Name="Microsoft.Internal.Runtime.AspNetCore.Transport" Version="6.0.4-servicing.22158.4">
       <Uri>https://dev.azure.com/dnceng/internal/_git/dotnet-runtime</Uri>
       <Sha>3e42a51d155adac6a1e3e5fe7bbbbf922502594f</Sha>
-=======
-    <Dependency Name="Microsoft.Internal.Runtime.AspNetCore.Transport" Version="6.0.3-servicing.22123.9">
+    </Dependency>
+    <Dependency Name="System.Diagnostics.DiagnosticSource" Version="6.0.0">
+      <Uri>https://github.com/dotnet/runtime</Uri>
+      <Sha>4822e3c3aa77eb82b2fb33c9321f923cf11ddde6</Sha>
+    </Dependency>
+    <Dependency Name="System.Diagnostics.EventLog" Version="6.0.0">
+      <Uri>https://github.com/dotnet/runtime</Uri>
+      <Sha>4822e3c3aa77eb82b2fb33c9321f923cf11ddde6</Sha>
+    </Dependency>
+    <Dependency Name="System.DirectoryServices.Protocols" Version="6.0.1">
+      <Uri>https://dev.azure.com/dnceng/internal/_git/dotnet-runtime</Uri>
+      <Sha>839cdfb0ecca5e0be3dbccd926e7651ef50fdf10</Sha>
+    </Dependency>
+    <Dependency Name="System.IO.Pipelines" Version="6.0.2">
+      <Uri>https://dev.azure.com/dnceng/internal/_git/dotnet-runtime</Uri>
+      <Sha>839cdfb0ecca5e0be3dbccd926e7651ef50fdf10</Sha>
+    </Dependency>
+    <Dependency Name="System.Net.Http.Json" Version="6.0.0">
+      <Uri>https://github.com/dotnet/runtime</Uri>
+      <Sha>4822e3c3aa77eb82b2fb33c9321f923cf11ddde6</Sha>
+    </Dependency>
+    <Dependency Name="System.Net.Http.WinHttpHandler" Version="6.0.0">
+      <Uri>https://github.com/dotnet/runtime</Uri>
+      <Sha>4822e3c3aa77eb82b2fb33c9321f923cf11ddde6</Sha>
+    </Dependency>
+    <Dependency Name="System.Reflection.Metadata" Version="6.0.1">
       <Uri>https://dev.azure.com/dnceng/internal/_git/dotnet-runtime</Uri>
       <Sha>c24d9a9c91c5d04b7b4de71f1a9f33ac35e09663</Sha>
->>>>>>> f5d38161
-    </Dependency>
-    <Dependency Name="System.Diagnostics.DiagnosticSource" Version="6.0.0">
-      <Uri>https://github.com/dotnet/runtime</Uri>
-      <Sha>4822e3c3aa77eb82b2fb33c9321f923cf11ddde6</Sha>
-    </Dependency>
-    <Dependency Name="System.Diagnostics.EventLog" Version="6.0.0">
-      <Uri>https://github.com/dotnet/runtime</Uri>
-      <Sha>4822e3c3aa77eb82b2fb33c9321f923cf11ddde6</Sha>
-    </Dependency>
-    <Dependency Name="System.DirectoryServices.Protocols" Version="6.0.1">
-      <Uri>https://dev.azure.com/dnceng/internal/_git/dotnet-runtime</Uri>
-      <Sha>839cdfb0ecca5e0be3dbccd926e7651ef50fdf10</Sha>
-    </Dependency>
-    <Dependency Name="System.IO.Pipelines" Version="6.0.2">
-      <Uri>https://dev.azure.com/dnceng/internal/_git/dotnet-runtime</Uri>
-      <Sha>839cdfb0ecca5e0be3dbccd926e7651ef50fdf10</Sha>
-    </Dependency>
-    <Dependency Name="System.Net.Http.Json" Version="6.0.0">
-      <Uri>https://github.com/dotnet/runtime</Uri>
-      <Sha>4822e3c3aa77eb82b2fb33c9321f923cf11ddde6</Sha>
-    </Dependency>
-    <Dependency Name="System.Net.Http.WinHttpHandler" Version="6.0.0">
-      <Uri>https://github.com/dotnet/runtime</Uri>
-      <Sha>4822e3c3aa77eb82b2fb33c9321f923cf11ddde6</Sha>
-    </Dependency>
-    <Dependency Name="System.Reflection.Metadata" Version="6.0.1">
-      <Uri>https://dev.azure.com/dnceng/internal/_git/dotnet-runtime</Uri>
-      <Sha>c24d9a9c91c5d04b7b4de71f1a9f33ac35e09663</Sha>
     </Dependency>
     <Dependency Name="System.Resources.Extensions" Version="6.0.0">
       <Uri>https://github.com/dotnet/runtime</Uri>
@@ -285,7 +245,6 @@
       <Uri>https://github.com/dotnet/runtime</Uri>
       <Sha>4822e3c3aa77eb82b2fb33c9321f923cf11ddde6</Sha>
     </Dependency>
-<<<<<<< HEAD
     <Dependency Name="Microsoft.NETCore.App.Ref" Version="6.0.4">
       <Uri>https://dev.azure.com/dnceng/internal/_git/dotnet-runtime</Uri>
       <Sha>3e42a51d155adac6a1e3e5fe7bbbbf922502594f</Sha>
@@ -297,25 +256,11 @@
     <Dependency Name="Microsoft.NET.Runtime.WebAssembly.Sdk" Version="6.0.4">
       <Uri>https://dev.azure.com/dnceng/internal/_git/dotnet-runtime</Uri>
       <Sha>3e42a51d155adac6a1e3e5fe7bbbbf922502594f</Sha>
-=======
-    <Dependency Name="Microsoft.NETCore.App.Ref" Version="6.0.3">
-      <Uri>https://dev.azure.com/dnceng/internal/_git/dotnet-runtime</Uri>
-      <Sha>c24d9a9c91c5d04b7b4de71f1a9f33ac35e09663</Sha>
-    </Dependency>
-    <Dependency Name="Microsoft.NET.Runtime.MonoAOTCompiler.Task" Version="6.0.3">
-      <Uri>https://dev.azure.com/dnceng/internal/_git/dotnet-runtime</Uri>
-      <Sha>c24d9a9c91c5d04b7b4de71f1a9f33ac35e09663</Sha>
-    </Dependency>
-    <Dependency Name="Microsoft.NET.Runtime.WebAssembly.Sdk" Version="6.0.3">
-      <Uri>https://dev.azure.com/dnceng/internal/_git/dotnet-runtime</Uri>
-      <Sha>c24d9a9c91c5d04b7b4de71f1a9f33ac35e09663</Sha>
->>>>>>> f5d38161
     </Dependency>
     <!--
          Win-x64 is used here because we have picked an arbitrary runtime identifier to flow the version of the latest NETCore.App runtime.
          All Runtime.$rid packages should have the same version.
     -->
-<<<<<<< HEAD
     <Dependency Name="Microsoft.NETCore.App.Runtime.win-x64" Version="6.0.4">
       <Uri>https://dev.azure.com/dnceng/internal/_git/dotnet-runtime</Uri>
       <Sha>3e42a51d155adac6a1e3e5fe7bbbbf922502594f</Sha>
@@ -327,19 +272,6 @@
     <Dependency Name="Microsoft.NETCore.BrowserDebugHost.Transport" Version="6.0.4-servicing.22158.4">
       <Uri>https://dev.azure.com/dnceng/internal/_git/dotnet-runtime</Uri>
       <Sha>3e42a51d155adac6a1e3e5fe7bbbbf922502594f</Sha>
-=======
-    <Dependency Name="Microsoft.NETCore.App.Runtime.win-x64" Version="6.0.3">
-      <Uri>https://dev.azure.com/dnceng/internal/_git/dotnet-runtime</Uri>
-      <Sha>c24d9a9c91c5d04b7b4de71f1a9f33ac35e09663</Sha>
-    </Dependency>
-    <Dependency Name="Microsoft.NETCore.App.Runtime.AOT.win-x64.Cross.browser-wasm" Version="6.0.3">
-      <Uri>https://dev.azure.com/dnceng/internal/_git/dotnet-runtime</Uri>
-      <Sha>c24d9a9c91c5d04b7b4de71f1a9f33ac35e09663</Sha>
-    </Dependency>
-    <Dependency Name="Microsoft.NETCore.BrowserDebugHost.Transport" Version="6.0.3-servicing.22123.9">
-      <Uri>https://dev.azure.com/dnceng/internal/_git/dotnet-runtime</Uri>
-      <Sha>c24d9a9c91c5d04b7b4de71f1a9f33ac35e09663</Sha>
->>>>>>> f5d38161
     </Dependency>
   </ProductDependencies>
   <ToolsetDependencies>
